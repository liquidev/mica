--- conflicted
+++ resolved
@@ -1,18 +1,7 @@
 use std::{fmt::Debug, rc::Rc};
 
-<<<<<<< HEAD
-use super::{BuiltinTraits, Environment, MethodIndex};
-use crate::{
-    ll::{
-        gc::{GcRaw, Memory},
-        value::Closure,
-    },
-    Gc,
-};
-=======
 use super::MethodIndex;
 use crate::ll::{gc::GcRaw, value::Closure};
->>>>>>> e18c2679
 
 /// A dispatch table containing functions bound to an instance of a value.
 #[derive(Debug)]
@@ -67,47 +56,4 @@
     pub(crate) fn methods(&self) -> impl Iterator<Item = GcRaw<Closure>> + '_ {
         self.methods.iter().copied().flatten()
     }
-<<<<<<< HEAD
-}
-
-pub trait BuiltinDispatchTableGenerator: Debug {
-    fn generate_tuple(
-        &self,
-        env: &mut Environment,
-        gc: &mut Memory,
-        builtin_traits: &BuiltinTraits,
-        size: usize,
-    ) -> Gc<DispatchTable>;
-}
-
-/// Dispatch tables for instances of builtin types. These should be constructed by the standard
-/// library.
-#[derive(Debug)]
-pub struct BuiltinDispatchTables {
-    pub nil: Gc<DispatchTable>,
-    pub boolean: Gc<DispatchTable>,
-    pub number: Gc<DispatchTable>,
-    pub string: Gc<DispatchTable>,
-    pub function: Gc<DispatchTable>,
-    pub list: Gc<DispatchTable>,
-    pub dict: Gc<DispatchTable>,
-    pub tuples: Vec<Option<Gc<DispatchTable>>>,
-}
-
-/// Default dispatch tables for built-in types are empty and do not implement any methods.
-impl BuiltinDispatchTables {
-    pub fn empty() -> Self {
-        Self {
-            nil: Gc::new(DispatchTable::new("Nil", "Nil")),
-            boolean: Gc::new(DispatchTable::new("Boolean", "Boolean")),
-            number: Gc::new(DispatchTable::new("Number", "Boolean")),
-            string: Gc::new(DispatchTable::new("String", "String")),
-            function: Gc::new(DispatchTable::new("Function", "Function")),
-            list: Gc::new(DispatchTable::new("List", "List")),
-            dict: Gc::new(DispatchTable::new("Dict", "Dict")),
-            tuples: vec![],
-        }
-    }
-=======
->>>>>>> e18c2679
 }