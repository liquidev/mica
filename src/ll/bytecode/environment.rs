--- conflicted
+++ resolved
@@ -5,21 +5,10 @@
     rc::Rc,
 };
 
-<<<<<<< HEAD
-use super::{
-    BuiltinDispatchTableGenerator, BuiltinDispatchTables, BuiltinTraits, DispatchTable, Function,
-    Opr24, Prototype, TraitPrototype,
-};
-use crate::ll::{
-    bytecode::MethodParameterCount,
-    error::{LanguageErrorKind, RenderedSignature},
-    gc::{Gc, Memory},
-=======
 use super::{Function, Opr24, Prototype, TraitPrototype};
 use crate::ll::{
     bytecode::MethodParameterCount,
     error::{LanguageErrorKind, RenderedSignature},
->>>>>>> e18c2679
 };
 
 /// The unique index of a function.
@@ -150,16 +139,6 @@
     /// Mapping from method indices to function signatures.
     method_signatures: Vec<MethodSignature>,
 
-<<<<<<< HEAD
-    /// Dispatch tables for builtin types.
-    pub builtin_dtables: BuiltinDispatchTables,
-    /// Generator for builtin dispatch tables that are built on demand (tuples and records.)
-    pub builtin_dtable_generator: Box<dyn BuiltinDispatchTableGenerator>,
-    /// Dispatch tables for user types.
-    user_dtables: HashMap<TypeId, Gc<DispatchTable>>,
-
-=======
->>>>>>> e18c2679
     /// `impl` prototypes.
     prototypes: Vec<Option<Prototype>>,
     /// Trait prototypes.
@@ -168,26 +147,8 @@
 
 impl Environment {
     /// Creates a new, empty environment.
-<<<<<<< HEAD
-    pub fn new(
-        builtin_dtables: BuiltinDispatchTables,
-        builtin_dtable_generator: Box<dyn BuiltinDispatchTableGenerator>,
-    ) -> Self {
-        Self {
-            globals: HashMap::new(),
-            functions: Vec::new(),
-            method_indices: HashMap::new(),
-            method_signatures: Vec::new(),
-            builtin_dtables,
-            builtin_dtable_generator,
-            user_dtables: HashMap::new(),
-            prototypes: Vec::new(),
-            traits: Vec::new(),
-        }
-=======
     pub fn new() -> Self {
         Self::default()
->>>>>>> e18c2679
     }
 
     /// Tries to create a global. Returns the global slot number, or an error if there are too many
@@ -303,32 +264,4 @@
         let TraitIndex(id) = id;
         self.traits.get_mut(usize::from(id))
     }
-<<<<<<< HEAD
-
-    /// Generates the dtable for a tuple of the given size if it doesn't exist yet.
-    pub fn generate_tuple(&mut self, size: usize, gc: &mut Memory, builtin_traits: &BuiltinTraits) {
-        if self.builtin_dtables.tuples.len() <= size {
-            self.builtin_dtables.tuples.resize(size + 1, None);
-        }
-        self.builtin_dtables.tuples[size] = todo!();
-    }
-
-    /// Adds a dispatch table for a user-defined type.
-    pub fn add_user_dtable<T>(&mut self, dtable: Gc<DispatchTable>)
-    where
-        T: Any,
-    {
-        let type_id = TypeId::of::<T>();
-        self.user_dtables.insert(type_id, dtable);
-    }
-
-    /// Returns the user-defined dispatch table, if available.
-    pub fn get_user_dtable<T>(&self) -> Option<&Gc<DispatchTable>>
-    where
-        T: Any,
-    {
-        self.user_dtables.get(&TypeId::of::<T>())
-    }
-=======
->>>>>>> e18c2679
 }