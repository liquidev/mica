--- conflicted
+++ resolved
@@ -376,11 +376,7 @@
     }
 
     /// Returns the dispatch table of the given value.
-<<<<<<< HEAD
-    fn get_dispatch_table(value: RawValue, env: &Environment) -> &DispatchTable {
-=======
     fn get_dispatch_table(value: RawValue, library: &Library) -> &DispatchTable {
->>>>>>> e18c2679
         unsafe {
             match value.kind() {
                 ValueKind::Nil => &library.builtin_dtables.nil,
